import os
import h5py
import logging
import torch
import torch.utils.data as data
import torch.nn.functional as F
import functools
import numpy as np

from typing import Dict

from torch.utils.data import DataLoader
import vci.utils as utils
import pandas as pd

log = logging.getLogger(__file__)

def create_dataloader(cfg,
                      batch_size=32,
                      workers=1,
                      data_dir=None,
                      datasets=None,
                      shape_dict=None,
                      adata=None,
                      adata_name=None,
                      shuffle=False,
                      sentence_collator=None):
        '''
        Expected to be used for inference
        Either datasets and shape_dict or adata and adata_name should be provided
        '''
        if datasets is None and adata is None:
            raise ValueError('Either datasets and shape_dict or adata and adata_name should be provided')

        if data_dir:
            cfg.dataset.data_dir = data_dir

        dataset = H5adSentenceDataset(cfg,
                                       datasets=datasets,
                                       shape_dict=shape_dict,
                                       adata=adata,
                                       adata_name=adata_name)
        if sentence_collator is None:
            sentence_collator = VCIDatasetSentenceCollator(cfg)
        dataloader = DataLoader(dataset,
                                batch_size=batch_size,
                                shuffle=shuffle,
                                collate_fn=sentence_collator,
                                num_workers=workers,
                                persistent_workers=True)
        return dataloader


class NpzMultiDataset(data.Dataset):
    def __init__(self, cfg, test=False) -> None:
        super(NpzMultiDataset, self).__init__()

        self.cfg = cfg
        ds_path = cfg.dataset.train
        if test:
            ds_path = cfg.dataset.val

        _, self.datasets, self.shapes_dict, self.dataset_path_map, self.dataset_group_map = utils.get_shapes_dict(ds_path)

        self.num_cells = {}
        self.num_genes = {}

        self.total_num_cells = 0
        for name in self.datasets:
            num_cells, num_genes = self.shapes_dict[name]
            self.num_cells[name] = num_cells
            self.num_genes[name] = num_genes

            self.total_num_cells += num_cells

        self.datasets_to_num = {k: v for k, v in zip(self.datasets, range(len(self.datasets)))}


    @functools.lru_cache
    def dataset_file(self, dataset):
        cts = np.memmap(f"/large_experiments/ctc/ML/data/cell/observational/" + f"{dataset}_counts.npz",
                            dtype='int64', mode='r', shape=self.shapes_dict[dataset])
        return cts

    def __getitem__(self, idx):
        if isinstance(idx, int):
            for dataset in sorted(self.datasets):
                if idx < self.num_cells[dataset]:
                    cts = self.dataset_file(dataset)
                    counts = cts[idx]
                    counts = np.ascontiguousarray(counts)
                    counts = torch.tensor(counts).unsqueeze(0)
                    dataset_num = self.datasets_to_num[dataset]
                    return counts, idx, dataset, dataset_num,  None, None
                else:
                    idx -= self.num_cells[dataset]
            raise IndexError
        else:
            raise NotImplementedError

    def __len__(self) -> int:
        return self.total_num_cells

    def get_dim(self) -> Dict[str, int]:
        return self.num_genes


class H5adSentenceDataset(data.Dataset):
    def __init__(self,
                 cfg,
                 test=False,
                 datasets=None,
                 shape_dict=None,
                 adata=None,
                 adata_name=None) -> None:
        super(H5adSentenceDataset, self).__init__()

        self.adata = None
        self.adata_name = adata_name
        self.test = test
        if adata is not None:
            self.adata = adata
            self.datasets = [adata_name]
            self.shapes_dict = {self.datasets[0]: adata.shape}
        elif datasets is None:
            ds_path = cfg.dataset.train
            if test:
                ds_path = cfg.dataset.val
            _, self.datasets, self.shapes_dict, self.dataset_path_map, self.dataset_group_map= utils.get_shapes_dict(ds_path)
        else:
            assert shape_dict is not None
            assert len(datasets) == len(shape_dict)
            self.datasets = datasets
            self.shapes_dict = shape_dict
            self.dataset_path_map = {dataset: dataset for dataset in datasets}

        self.datasets = sorted(self.datasets)
        self.cfg = cfg

        self.num_cells = {}
        self.num_genes = {}

        self.total_num_cells = 0
        for name in self.datasets:
            num_cells, num_genes = self.shapes_dict[name]
            self.num_cells[name] = num_cells
            self.num_genes[name] = num_genes

            self.total_num_cells += num_cells

        self.datasets_to_num = {
            k: v for k, v in zip(self.datasets, range(len(self.datasets)))
        }

    def _compute_index(self, idx):
        for dataset in self.datasets:
            if idx < self.num_cells[dataset]:
                return dataset, idx
            else:
                idx -= self.num_cells[dataset]
        raise IndexError

    @functools.lru_cache
    def dataset_file(self, dataset):
        datafile = self.dataset_path_map[dataset]
        return h5py.File(datafile, "r")

    def _get_DE_scores(self, h5f, idx, de_group):

        cluster_id = str(h5f[f'/obs/{de_group}/codes'][idx])
        if de_group != 'leiden':
            cluster_id = h5f[f'/obs/{de_group}/categories'][int(cluster_id)].decode('utf-8')

        gene_indices = torch.tensor(h5f['/uns/ranked_genes/gene_indices'][cluster_id][:])
        gene_scores = torch.tensor(h5f['/uns/ranked_genes/gene_scores'][cluster_id][:])
        gene_scores = torch.nn.functional.softmax(gene_scores)
        return gene_indices, gene_scores

    def __getitem__(self, idx):
        if isinstance(idx, int):
            if self.adata is not None:
                # block is only used during validation
                counts = torch.tensor(self.adata.X[idx].todense())
                dataset = self.adata_name
                dataset_num = 0

                de_group = 'leiden'
                group_id = self.adata.obs[de_group][idx]
                ranked_genes = self.adata.uns['ranked_genes']['gene_indices'].columns

                if group_id not in ranked_genes:
                    raise KeyError(f"Gene '{group_id}' missing in ranked_genes.")

                gene_indices = torch.tensor(self.adata.uns['ranked_genes']['gene_indices'][group_id].to_numpy())
                gene_scores = torch.tensor(self.adata.uns['ranked_genes']['gene_scores'][group_id].to_numpy())
                gene_scores = torch.nn.functional.softmax(gene_scores)
                return counts, idx, dataset, dataset_num, gene_indices, gene_scores

            dataset, ds_idx = self._compute_index(idx)
            h5f = self.dataset_file(dataset)
            attrs = dict(h5f['X'].attrs)
            try:
                if attrs['encoding-type'] == 'csr_matrix':
                    indptrs = h5f["/X/indptr"]
                    start_ptr = indptrs[ds_idx]
                    end_ptr = indptrs[ds_idx + 1]
                    sub_data = torch.tensor(
                        h5f["/X/data"][start_ptr:end_ptr],
                        dtype=torch.float)
                    sub_indices = torch.tensor(
                        h5f["/X/indices"][start_ptr:end_ptr],
                        dtype=torch.int32)

                    counts = torch.sparse_csr_tensor(
                        [0,],
                        sub_indices,
                        sub_data,
                        (1, self.num_genes[dataset]),
                    )
                    counts = counts.to_dense()
                else:
                    log.info('debugging', ds_idx, 'end')
                    log.info(ds_idx)
                    counts = torch.tensor(h5f["X"][ds_idx]).unsqueeze(0)

                gene_indices, gene_scores = None, None
                if self.cfg.experiment.deaware:
                    gene_indices, gene_scores = self._get_DE_scores(h5f, ds_idx, self.dataset_group_map[dataset])

            except IndexError as iex:
                log.exception(f"Error in dataset {dataset} at index {ds_idx}")
                raise iex

            dataset_num = self.datasets_to_num[dataset]
            return counts, idx, dataset, dataset_num, gene_indices, gene_scores
        else:
            raise NotImplementedError

    def __len__(self) -> int:
        return self.total_num_cells

    def get_dim(self) -> Dict[str, int]:
        return self.num_genes


<<<<<<< HEAD
class FilteredGenesCounts(H5adSentenceDataset):
=======
class GeneFilterDataset(H5adDatasetSentences):
>>>>>>> 3bb08542
    def __init__(self, cfg, test=False, datasets=None, shape_dict=None, adata=None, adata_name=None) -> None:
        super(GeneFilterDataset, self).__init__(cfg, test, datasets, shape_dict, adata, adata_name)
        self.valid_gene_index = {}
        if cfg.dataset.valid_genes_masks is not None:
            self.valid_gene_index = torch.load(cfg.dataset.valid_genes_masks)
        elif utils.get_embedding_cfg(self.cfg).ds_emb_mapping is not None:
            esm_data = torch.load(utils.get_embedding_cfg(self.cfg))
            valid_genes_list = list(esm_data.keys())
            for name in self.datasets:
                if not utils.is_valid_uuid(name): # had to add this in for now as cellxgene h5ad fles don't have gene_name object but tahoe does
                    a = self.dataset_file(name)
                    gene_names = np.array([g.decode('utf-8') for g in a["/var/gene_name"][:]])  # Decode byte strings
                    valid_mask = np.isin(gene_names, valid_genes_list)
                    self.valid_gene_index[name] = valid_mask

    def __getitem__(self, idx):
        counts, idx, dataset, dataset_num, gene_indices, gene_scores = super().__getitem__(idx)
        if dataset in self.valid_gene_index:
            valid_mask = self.valid_gene_index[dataset]
            counts = counts[:, valid_mask]
        return counts, idx, dataset, dataset_num, gene_indices, gene_scores


class VCIDatasetSentenceCollator(object):
    def __init__(self, cfg):
        self.pad_length = cfg.dataset.pad_length
        self.P = cfg.dataset.P
        self.N = cfg.dataset.N
        self.cfg = cfg

        self.dataset_to_protein_embeddings = torch.load(
            utils.get_embedding_cfg(self.cfg).ds_emb_mapping.format(
                utils.get_embedding_cfg(self.cfg).size
            )
        )

    def __call__(self, batch):
        batch_size = len(batch)
        batch_sentences = torch.zeros((batch_size, self.pad_length))

        idxs = torch.zeros(batch_size)
        Xs = torch.zeros((batch_size, (self.P + self.N)))
        Ys = torch.zeros((batch_size, (self.P + self.N)))
        masks = torch.zeros((batch_size, self.pad_length))

        dataset_nums = torch.zeros(batch_size)

        largest_cnt = max([x[0].shape[1] for x in batch])
        batch_weights = torch.zeros((batch_size, largest_cnt))

        total_counts_all = None
        if self.cfg.model.rda:
            total_counts_all = torch.zeros(batch_size)

        i = 0
        max_len = 0

        for counts, idx, dataset, dataset_num, gene_indices, gene_scores in batch:
            (bs, xx, yy, batch_weight, mask, cell_total_counts) = self.sample_cell_sentences(counts, dataset, gene_indices, gene_scores)

            batch_sentences[i, :] = bs
            masks[i, :] = mask
            batch_weight = batch_weight.squeeze()
            batch_weights[i, :len(batch_weight)] = batch_weight

            max_len = max(max_len, self.cfg.dataset.pad_length)
            idxs[i] = idx

            Xs[i] = xx  # [pn_idx]
            Ys[i] = yy.squeeze()  # [pn_idx]
            dataset_nums[i] = dataset_num
            if self.cfg.model.rda and cell_total_counts is not None:
                total_counts_all[i] = cell_total_counts[0]
            i += 1

        return (
            batch_sentences[:, :max_len],
            Xs,
            Ys,
            idxs,
            batch_weights,
            masks,
            total_counts_all if self.cfg.model.rda else None,
        )

    def softmax(self, x):
        e_x = np.exp(x - np.max(x))
        return e_x / e_x.sum()

    def sample_cell_sentences(self, counts, dataset, gene_indices, gene_scores):
        if torch.isnan(counts).any():
            log.error(f"NaN values in counts for dataset {dataset}")

        if torch.any(counts < 0):
            counts = F.relu(counts)

        # if the data has not already been log transformed
        if torch.max(counts) > 20: # CAN WE CHANGE THIS TO INT VS REAL
            counts = torch.log1p(counts)
        # expression_weights = (counts / torch.sum(counts))
        expression_weights = F.softmax(counts, dim=0)

        ds_emb_idxs = self.dataset_to_protein_embeddings[dataset]
        cell_sentences = torch.zeros((counts.shape[0], self.cfg.dataset.pad_length))
        task_counts = torch.zeros((counts.shape[0], self.cfg.dataset.P + self.cfg.dataset.N))
        task_sentence = torch.zeros((counts.shape[0], self.cfg.dataset.P + self.cfg.dataset.N))
        mask = torch.zeros((counts.shape[0], self.cfg.dataset.pad_length), dtype=torch.bool)

        if self.cfg.model.rda:
            cell_total_counts = torch.zeros((counts.shape[0],))
        else:
            cell_total_counts = None

        for c, cell in enumerate(counts):
            num_pos_genes = torch.sum(cell > 0)
            # this is either the number of positive genes, or the first pad_length / 2 most expressed genes
            # the first is only used if you have more expressed genes than pad_length / 2
            start_sentence = min(((self.cfg.dataset.pad_length - 1) // 2), num_pos_genes)
            genes_ranked_exp = torch.argsort(cell, descending=True)

            # Combine into final sequence
            cell_sentences[c, 0] = self.cfg.dataset.cls_token_idx
            # paste the most expressed genes first
            cell_sentences[c, 1: start_sentence + 1] = genes_ranked_exp[:start_sentence]
            # sample with replacement weighted by normalized log counts
            cell_sentences[c, start_sentence + 1:] = torch.multinomial(
                    expression_weights, self.cfg.dataset.pad_length - start_sentence - 1, replacement=True)

            # Convert tokens to Embeddings
            # this also includes the cls token, but we will override it later with a learnable torch vector
            # that logic is in model.py _compute_embedding_for_batch
            cell_sentences[c, :] = ds_emb_idxs[cell_sentences[c, :].to(torch.int32)]

            if gene_indices is not None:
                # Task sentence for DE aware
                de_budget = min(self.cfg.dataset.P // 4, len(gene_indices))

                # TODO: if this overlaps too much we might mask out too much of the sentence
                # THIS CONTAINS EXPRESSED AND UNEXPRESSED GENES
                task_sentence[c, :de_budget] = gene_indices[torch.multinomial(gene_scores, de_budget, replacement=False)]

                # NOTE: this may overlap with the first half of task sentence. let's talk about this more.
                exp_genes = torch.where(cell > 0)[0]

                if len(exp_genes) > self.cfg.dataset.P - de_budget:
                    task_sentence[c, de_budget:self.cfg.dataset.P] = \
                        exp_genes[torch.randperm(len(exp_genes))[0:self.cfg.dataset.P - de_budget]]
                elif len(exp_genes) > 0:
                    # sample with replacement
                    task_sentence[c, de_budget:self.cfg.dataset.P] = \
                        exp_genes[torch.randint(len(exp_genes), (self.cfg.dataset.P - de_budget,))]

            else:
                exp_genes = torch.where(cell > 0)[0]
                if len(exp_genes) > self.cfg.dataset.P:
                    task_sentence[c, :self.cfg.dataset.P] = exp_genes[torch.randperm(len(exp_genes))[0:self.cfg.dataset.P]]
                elif len(exp_genes) > 0:
                    task_sentence[c, :self.cfg.dataset.P] = exp_genes[torch.randint(len(exp_genes), (self.cfg.dataset.P,))]

            # DE AWARE FOR UNEXPRESSED GENES???
            unexp_genes = torch.where(cell == 0)[0]
            if len(unexp_genes) == 0:
                print(f"WARNING: No unexpressed genes (== 0) found for cell {c}. Falling back to < 1.")
                unexp_genes = torch.where(cell < 1)[0]  # Fallback to < 1

            if len(unexp_genes) > self.cfg.dataset.N:
                task_sentence[c, self.cfg.dataset.P:] = unexp_genes[torch.randperm(len(unexp_genes)) [0:self.cfg.dataset.N]]
            else:
                task_sentence[c, self.cfg.dataset.P:] = unexp_genes[torch.randint(len(unexp_genes), (self.cfg.dataset.N,))]

            task_counts[c] = cell[task_sentence[c].to(torch.int32)]

            if self.cfg.loss.name == "cross_entropy":
                # binarize the counts to 0/1
                task_counts[c] = (task_counts[c] > 0).float()

            # REMOVED NORMALIZATION FOR MMD! #

            if self.cfg.model.rda:
                # sum the counts of the task sentence before converting to global indices
                cell_total_counts[c] = torch.sum(task_counts[c])

            # convert from dataset specific gene indices to global gene indices
            task_sentence[c: ] = ds_emb_idxs[task_sentence[c, :].to(torch.int32)]

            # mask out the task genes from the cell sentence
            task_gene_set = torch.tensor(task_sentence[c].tolist(), dtype=cell_sentences.dtype)
            potential_mask = torch.isin(cell_sentences[c], task_gene_set)

            # Calculate target number of masked tokens
            target_mask_count = int(self.cfg.task.mask * self.cfg.dataset.pad_length)
            current_mask_count = potential_mask.sum().item()

            if current_mask_count > target_mask_count:
                # Too many tokens are being masked - randomly select subset
                # Only consider indices after the CLS token (index 0)
                mask_indices = torch.where(potential_mask[1:])[0] + 1  # +1 to adjust for offset
                keep_indices = torch.randperm(len(mask_indices))[:target_mask_count]
                selected_indices = mask_indices[keep_indices]

                # Create new mask with only the selected indices, ensuring CLS is not masked
                final_mask = torch.zeros_like(potential_mask)
                final_mask[selected_indices] = True
                mask[c] = final_mask
            elif current_mask_count < target_mask_count:
                # Not enough tokens masked - we need to mask additional tokens
                non_masked = ~potential_mask

                # Exclude the CLS token (index 0) by only considering indices 1 and up
                non_masked_indices = torch.where(non_masked[1:])[0] + 1  # +1 to adjust for offset

                # Calculate how many more tokens to mask
                additional_needed = target_mask_count - current_mask_count
                additional_needed = min(additional_needed, len(non_masked_indices))

                if len(non_masked_indices) > 0 and additional_needed > 0:
                    additional_indices = non_masked_indices[torch.randperm(len(non_masked_indices))[:additional_needed]]
                    potential_mask[additional_indices] = True

                mask[c] = potential_mask
            else:
                # Exactly self.cfg.task.mask percent are masked, use the potential mask as is
                mask[c] = potential_mask

                # TODO: DOUBLE CHECK THE MASKING FOR CELL SENTENCE VS TASK SENTENCE.
                # housekeeping genes, ribosomal and mitochondrial genes take up a lot of the cell sentence
                # many of these genes are expressed in every cell - log transform helps a lot

                # 1. how much are we masking
                # 2. on average how much overlap is there
                # 3. entropy in the cell sentence and the task sentence

            # make sure that the CLS token is never masked out.
            mask[c, 0] = False

        return cell_sentences, task_sentence, task_counts, counts, mask, cell_total_counts if self.cfg.model.rda else None<|MERGE_RESOLUTION|>--- conflicted
+++ resolved
@@ -243,11 +243,7 @@
         return self.num_genes
 
 
-<<<<<<< HEAD
-class FilteredGenesCounts(H5adSentenceDataset):
-=======
 class GeneFilterDataset(H5adDatasetSentences):
->>>>>>> 3bb08542
     def __init__(self, cfg, test=False, datasets=None, shape_dict=None, adata=None, adata_name=None) -> None:
         super(GeneFilterDataset, self).__init__(cfg, test, datasets, shape_dict, adata, adata_name)
         self.valid_gene_index = {}
