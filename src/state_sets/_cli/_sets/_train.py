--- conflicted
+++ resolved
@@ -111,16 +111,7 @@
         # TODO-Abhi: only save necessary data
         data_module.save_state(f)
 
-<<<<<<< HEAD
     data_module.setup(stage='fit')
-=======
-        # Save data module for reproducibility
-        logger.info("Saving data module...")
-        with open(join(run_output_dir, "data_module.pkl"), "wb") as f:
-            # TODO-Abhi: only save necessary data
-            pickle.dump(data_module, f)
-        logger.info("Data module saved.")
->>>>>>> 86dd7b5e
 
     if cfg["model"]["name"].lower() in ["cpa", "scvi"] or cfg["model"]["name"].lower().startswith("scgpt"):
         cfg["model"]["kwargs"]["n_cell_types"] = len(data_module.celltype_onehot_map)
