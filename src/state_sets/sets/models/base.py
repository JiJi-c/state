--- conflicted
+++ resolved
@@ -222,17 +222,14 @@
                     logger.info(f"DEBUG: Creating gene_decoder, checking conditions...")
                     if gene_dim > 10000:
                         hidden_dims = [1024, 512, 256]
-<<<<<<< HEAD
-                    elif self.embed_key in ["X_vci_1.5.2", "X_vci_1.5.2_4"]:
-                        hidden_dims = [1024, 1024, 512]
-=======
->>>>>>> 22a1739e
                     else:
                         if "DMSO_TF" in self.control_pert:
                             if self.residual_decoder:
                                 hidden_dims = [2058, 2058, 2058, 2058, 2058]
                             else:
                                 hidden_dims = [4096, 2048, 2048]
+                        elif "PBS" in self.control_pert:
+                            hidden_dims = [2048, 1024, 1024]
                         else:
                             hidden_dims = [1024, 1024, 512]  # make this config
 
@@ -245,10 +242,6 @@
                     )
                     logger.info(f"Initialized gene decoder for embedding {self.embed_key} to gene space")
 
-<<<<<<< HEAD
-=======
->>>>>>> d9b7632 (changed state embed to use model folder ckpt for now)
->>>>>>> 22a1739e
     def training_step(self, batch: Dict[str, torch.Tensor], batch_idx: int) -> torch.Tensor:
         """Training step logic for both main model and decoder."""
         # Get model predictions (in latent space)
